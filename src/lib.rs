//! light _Merkle Tree_ implementation.
//!
//! Merkle tree (MT) implemented as a full (power of 2) arity tree allocated as a vec
//! of statically sized hashes to give hashes more locality (although disk based backings
//! are supported, as a partial tree disk based backings).  MT is specialized
//! to the extent of arity, hashing algorithm and hash item. [`Hashable`] trait is
//! compatible to the `std::hash::Hasher` and supports custom hash algorithms.
//! Implementation does not depend on any external crypto libraries, and tries
//! to be as performant as possible (CPU support only; GPU hashing currently unsupported).
//!
//! This tree implementation uses encoding scheme as in _Certificate Transparency_
//! by default. Encoding scheme for leafs and nodes can be overridden though.
//! [RFC 6962](https://tools.ietf.org/html/rfc6962):
//!
//! ```text
//! MTH({d(0)}) = ALG(0x00 || d(0)).
//! For n > 1, let k be the largest power of two smaller than n (i.e.,
//! k < n <= 2k).  The Merkle tree Hash of an n-element list D[n] is then
//! defined recursively as
//! MTH(D[n]) = ALG(0x01 || MTH(D[0:k]) || MTH(D[k:n])),
//! ```
//!
//! Link: [](https://en.wikipedia.org/wiki/Merkle_tree)
//!
//! # Implementation choices
//!
//! Main idea is the whole code must obtain specialization at compile time with
//! minimum allocations calls, hashes must be of fixed size arrays known at
//! compile time, hash algorithm must be a trait and must not depend on any
//! external cryptographic libraries and the lib itself must somehow mimic std Rust api.
//!
//! Standard way in Rust is to hash objects with a `std::hash::Hasher`, and mainly
//! that is the reason behind the choice of the abstractions:
//!
//! `Object : Hashable<H> -> Hasher + Algorithm <- Merkle Tree`
//!
//! Custom [`merkle::hash::Hashable`] trait allows implementations differ
//! from [`std::collection`] related hashes, different implementations for
//! different hashing algorithms / schemas and conforms object-safety trait rules.
//!
//! [`Algorithm`] complements [`Hasher`] to be reusable and follows the idea
//! that the result hash is a mapping of the data stream.
//!
//! [`Algorithm.hash`] had to change its signature to be `&mut self` (`&self`) because
//! most of the cryptographic digest algorithms breaks current state on finalization
//! into unusable. `ring` libra tho contains interfaces incompatible to
//! `start-update-finish-reset` lifecycle. It requires either `cloning()` its state
//! on finalization, or `Cell`-ing via unsafe.
//!
//! Turning back to having [`Algorithm.write(&mut self, &[u8])`] instead of
//! `write(T)` allows to relax [`Algorithm`] trait [`Hasher`] constraint, even tho
//! works together well still.
//!
//! # Interface
//!
//! ```text
//! - build_tree (items) -> tree
//! - get_root -> hash
//! - gen_proof -> proof
//! - validate_proof (proof, leaf, root) -> bool
//! ```
//!
//! # Examples
//!
//! [`test_common.rs`]: custom hash example xor128, misc shared utils
//! [`test_xor128.rs`]: most comprehensive tests for library features
//! [`proof.rs`]: contains impl and tests for proofs across pow2 arity trees
//!

// missing_docs,
#![deny(
    unused_qualifications,
    missing_debug_implementations,
    missing_copy_implementations,
    trivial_casts,
    trivial_numeric_casts,
    unstable_features,
    unused_import_braces
)]
#![cfg_attr(feature = "nightly", allow(unstable_features))]

#[macro_use]
extern crate anyhow;

/// Hash infrastructure for items in Merkle tree.
pub mod hash;

/// Common implementations for [`Hashable`].
mod hash_impl;

/// Store implementations.
pub mod store;

/// Merkle tree inclusion proof.
pub mod proof;

/// Merkle tree abstractions, implementation and algorithms.
pub mod merkle;

/// Tests XOR128.
<<<<<<< HEAD
mod test_legacy;
=======
mod test_xor128;

/// Tests Merge Read.
#[cfg(test)]
mod test_merge_read;

/// Tests data.
mod test_item;

/// Tests SIP.
mod test_sip;

/// Tests for Merkle Hasher Customization.
mod test_cmh;
>>>>>>> c10c97f5

#[macro_use]
extern crate arrayref;<|MERGE_RESOLUTION|>--- conflicted
+++ resolved
@@ -98,24 +98,7 @@
 pub mod merkle;
 
 /// Tests XOR128.
-<<<<<<< HEAD
 mod test_legacy;
-=======
-mod test_xor128;
-
-/// Tests Merge Read.
-#[cfg(test)]
-mod test_merge_read;
-
-/// Tests data.
-mod test_item;
-
-/// Tests SIP.
-mod test_sip;
-
-/// Tests for Merkle Hasher Customization.
-mod test_cmh;
->>>>>>> c10c97f5
 
 #[macro_use]
 extern crate arrayref;