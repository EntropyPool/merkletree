--- conflicted
+++ resolved
@@ -19,7 +19,7 @@
     get_merkle_tree_cache_size, get_merkle_tree_leafs, get_merkle_tree_len, log2_pow2, next_pow2,
     Element,
 };
-use crate::store::{Store, StoreConfig, StoreConfigDataVersion, BUILD_CHUNK_NODES, Range};
+use crate::store::{Range, Store, StoreConfig, StoreConfigDataVersion, BUILD_CHUNK_NODES};
 
 /// The Disk-only store is used to reduce memory to the minimum at the
 /// cost of build time performance. Most of its I/O logic is in the
@@ -143,14 +143,10 @@
         let data_path = StoreConfig::data_path(&config.path, &config.id);
         let path = data_path.as_path().display().to_string();
 
-<<<<<<< HEAD
         let file = OpenOptions::new()
             .write(true)
             .read(true)
             .open(data_path.clone())?;
-=======
-        let file = OpenOptions::new().write(true).read(true).open(data_path)?;
->>>>>>> bd7003e9
         let metadata = file.metadata()?;
         let store_size = metadata.len() as usize;
 
@@ -565,13 +561,12 @@
         let read_data;
         unsafe {
             let mmap = MmapOptions::new()
-                .offset( start as u64 )
-                .len( read_len )
+                .offset(start as u64)
+                .len(read_len)
                 .map(&(self.file))
                 .expect("failed to map layer file");
             read_data = mmap.to_vec();
         };
-
 
         ensure!(read_data.len() == read_len, "Failed to read the full range");
         Ok(read_data)
