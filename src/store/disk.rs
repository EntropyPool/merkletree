use std::fs::{remove_file, File, OpenOptions};
use std::io::{copy, Seek, SeekFrom};
use std::iter::FromIterator;
use std::marker::PhantomData;
use std::ops;
use std::path::{Path, PathBuf};
use std::sync::{Arc, RwLock};

use anyhow::{Context, Result};
use log::warn;
use memmap2::MmapOptions;
use positioned_io::{ReadAt, WriteAt};
use rayon::iter::*;
use rayon::prelude::*;
use tempfile::tempfile;
use typenum::marker_traits::Unsigned;

use crate::hash::Algorithm;
use crate::merkle::{
    get_merkle_tree_cache_size, get_merkle_tree_leafs, get_merkle_tree_len, log2_pow2, next_pow2,
    Element,
};
use crate::store::{Range, Store, StoreConfig, StoreConfigDataVersion, BUILD_CHUNK_NODES};

/// The Disk-only store is used to reduce memory to the minimum at the
/// cost of build time performance. Most of its I/O logic is in the
/// `store_copy_from_slice` and `store_read_range` functions.
#[derive(Debug)]
pub struct DiskStore<E: Element> {
    len: usize,
    elem_len: usize,
    _e: PhantomData<E>,
    file: File,

    // This flag is useful only immediate after instantiation, which
    // is false if the store was newly initialized and true if the
    // store was loaded from already existing on-disk data.
    loaded_from_disk: bool,

    // We cache the `store.len()` call to avoid accessing disk unnecessarily.
    // Not to be confused with `len`, this saves the total size of the `store`
    // in bytes and the other one keeps track of used `E` slots in the `DiskStore`.
    store_size: usize,

    path: String,
    data_path: PathBuf,
}

impl<E: Element> Store<E> for DiskStore<E> {
    fn new_with_config(size: usize, branches: usize, config: StoreConfig) -> Result<Self> {
        let data_path = StoreConfig::data_path(&config.path, &config.id);

        let path = data_path.as_path().display().to_string();

        // If the specified file exists, load it from disk.
        if Path::new(&data_path).exists() {
            return Self::new_from_disk(size, branches, &config);
        }

        // Otherwise, create the file and allow it to be the on-disk store.
        let file = OpenOptions::new()
            .write(true)
            .read(true)
            .create_new(true)
            .open(data_path.clone())?;

        let store_size = E::byte_len() * size;
        file.set_len(store_size as u64)?;

        Ok(DiskStore {
            len: 0,
            elem_len: E::byte_len(),
            _e: Default::default(),
            file,
            loaded_from_disk: false,
            store_size,
            path,
            data_path: data_path,
        })
    }

    fn new(size: usize) -> Result<Self> {
        let store_size = E::byte_len() * size;
        let file = tempfile()?;
        file.set_len(store_size as u64)?;

        Ok(DiskStore {
            len: 0,
            elem_len: E::byte_len(),
            _e: Default::default(),
            file,
            loaded_from_disk: false,
            store_size,
            path: "tmp".to_string(),
            data_path: PathBuf::from("/tmp"),
        })
    }

    fn new_from_slice_with_config(
        size: usize,
        branches: usize,
        data: &[u8],
        config: StoreConfig,
    ) -> Result<Self> {
        ensure!(
            data.len() % E::byte_len() == 0,
            "data size must be a multiple of {}",
            E::byte_len()
        );

        let mut store = Self::new_with_config(size, branches, config)?;

        // If the store was loaded from disk (based on the config
        // information, avoid re-populating the store at this point
        // since it can be assumed by the config that the data is
        // already correct).
        if !store.loaded_from_disk {
            store.store_copy_from_slice(0, data)?;
            store.len = data.len() / store.elem_len;
        }

        Ok(store)
    }

    fn new_from_slice(size: usize, data: &[u8]) -> Result<Self> {
        ensure!(
            data.len() % E::byte_len() == 0,
            "data size must be a multiple of {}",
            E::byte_len()
        );

        let mut store = Self::new(size)?;
        store.store_copy_from_slice(0, data)?;
        store.len = data.len() / store.elem_len;

        Ok(store)
    }

    fn new_from_oss(_store_range: usize, _branches: usize, _config: &StoreConfig) -> Result<Self> {
        unimplemented!("Cannot load a DiskStore from oss");
    }

    fn new_from_disk(size: usize, _branches: usize, config: &StoreConfig) -> Result<Self> {
        let data_path = StoreConfig::data_path(&config.path, &config.id);
<<<<<<< HEAD
        Self::new_from_disk_with_path(size, &data_path)
=======
        let path = data_path.as_path().display().to_string();

        let file = OpenOptions::new()
            .write(true)
            .read(true)
            .open(data_path.clone())?;
        let metadata = file.metadata()?;
        let store_size = metadata.len() as usize;

        // Sanity check.
        ensure!(
            store_size == size * E::byte_len(),
            "Invalid formatted file provided. Expected {} bytes, found {} bytes",
            size * E::byte_len(),
            store_size
        );

        Ok(DiskStore {
            len: size,
            elem_len: E::byte_len(),
            _e: Default::default(),
            file,
            loaded_from_disk: true,
            store_size,
            path,
            data_path: data_path,
        })
>>>>>>> c10c97f5
    }

    fn write_at(&mut self, el: E, index: usize) -> Result<()> {
        self.store_copy_from_slice(index * self.elem_len, el.as_ref())?;
        self.len = std::cmp::max(self.len, index + 1);
        Ok(())
    }

    fn copy_from_slice(&mut self, buf: &[u8], start: usize) -> Result<()> {
        ensure!(
            buf.len() % self.elem_len == 0,
            "buf size must be a multiple of {}",
            self.elem_len
        );
        self.store_copy_from_slice(start * self.elem_len, buf)?;
        self.len = std::cmp::max(self.len, start + buf.len() / self.elem_len);

        Ok(())
    }

    fn read_at(&self, index: usize) -> Result<E> {
        let start = index * self.elem_len;
        let end = start + self.elem_len;

        let len = self.len * self.elem_len;
        ensure!(start < len, "start out of range {} >= {}", start, len);
        ensure!(end <= len, "end out of range {} > {}", end, len);

        Ok(E::from_slice(&self.store_read_range(start, end)?))
    }

    fn read_into(&self, index: usize, buf: &mut [u8]) -> Result<()> {
        let start = index * self.elem_len;
        let end = start + self.elem_len;

        let len = self.len * self.elem_len;
        ensure!(start < len, "start out of range {} >= {}", start, len);
        ensure!(end <= len, "end out of range {} > {}", end, len);

        self.store_read_into(start, end, buf)
    }

    fn read_ranges_into(&self, _ranges: Vec<Range>, _buf: &mut [u8]) -> Result<Vec<Result<usize>>> {
        unimplemented!("Not required here");
    }

    fn read_range_into(&self, start: usize, end: usize, buf: &mut [u8]) -> Result<()> {
        let start = start * self.elem_len;
        let end = end * self.elem_len;

        let len = self.len * self.elem_len;
        ensure!(start < len, "start out of range {} >= {}", start, len);
        ensure!(end <= len, "end out of range {} > {}", end, len);

        self.store_read_into(start, end, buf)
    }

    fn read_range(&self, r: ops::Range<usize>) -> Result<Vec<E>> {
        let start = r.start * self.elem_len;
        let end = r.end * self.elem_len;

        let len = self.len * self.elem_len;
        ensure!(start < len, "start out of range {} >= {}", start, len);
        ensure!(end <= len, "end out of range {} > {}", end, len);

        Ok(self
            .store_read_range(start, end)?
            .chunks(self.elem_len)
            .map(E::from_slice)
            .collect())
    }

    fn offset_by_range(&self, _range: Range) -> usize {
        0
    }

    fn path_by_range(&self, _range: Range) -> Option<&PathBuf> {
        Some(&self.data_path)
    }

    fn path(&self) -> Option<&PathBuf> {
        Some(&self.data_path)
    }

    fn len(&self) -> usize {
        self.len
    }

    fn loaded_from_disk(&self) -> bool {
        self.loaded_from_disk
    }

    // Specifically, this method truncates an existing DiskStore and
    // formats the data in such a way that is compatible with future
    // access using LevelCacheStore::new_from_disk.
    fn compact(
        &mut self,
        branches: usize,
        config: StoreConfig,
        store_version: u32,
    ) -> Result<bool> {
        // Determine how many base layer leafs there are (and in bytes).
        let leafs = get_merkle_tree_leafs(self.len, branches)?;
        let data_width = leafs * self.elem_len;

        // Calculate how large the cache should be (based on the
        // config.rows_to_discard param).
        let cache_size =
            get_merkle_tree_cache_size(leafs, branches, config.rows_to_discard)? * self.elem_len;

        // The file cannot be compacted if the specified configuration
        // requires either 1) nothing to be cached, or 2) everything
        // to be cached.  For #1, create a data store of leafs and do
        // not use that store as backing for the MT.  For #2, avoid
        // calling this method.  To resolve, provide a sane
        // configuration.
        ensure!(
            cache_size < self.len * self.elem_len && cache_size != 0,
            "Cannot compact with this configuration"
        );

        let v1 = store_version == StoreConfigDataVersion::One as u32;
        let start: u64 = if v1 { data_width as u64 } else { 0 };

        // Calculate cache start and updated size with repect to the
        // data size.
        let cache_start = self.store_size - cache_size;

        // Seek the reader to the start of the cached data.
        let mut reader = OpenOptions::new()
            .read(true)
            .open(StoreConfig::data_path(&config.path, &config.id))?;
        reader.seek(SeekFrom::Start(cache_start as u64))?;

        // Make sure the store file is opened for read/write.
        self.file = OpenOptions::new()
            .read(true)
            .write(true)
            .open(StoreConfig::data_path(&config.path, &config.id))?;

        // Seek the writer.
        self.file.seek(SeekFrom::Start(start))?;

        // Copy the data from the cached region to the writer.
        let written = copy(&mut reader, &mut self.file)?;
        ensure!(written == cache_size as u64, "Failed to copy all data");
        if v1 {
            // Truncate the data on-disk to be the base layer data
            // followed by the cached data.
            self.file.set_len((data_width + cache_size) as u64)?;
            // Adjust our length for internal consistency.
            self.len = (data_width + cache_size) / self.elem_len;
        } else {
            // Truncate the data on-disk to be only the cached data.
            self.file.set_len(cache_size as u64)?;

            // Adjust our length to be the cached elements only for
            // internal consistency.
            self.len = cache_size / self.elem_len;
        }

        // Sync and sanity check that we match on disk (this can be
        // removed if needed).
        self.sync()?;
        let metadata = self.file.metadata()?;
        let store_size = metadata.len() as usize;
        ensure!(
            self.len * self.elem_len == store_size,
            "Inconsistent metadata detected"
        );

        Ok(true)
    }

    fn delete(config: StoreConfig) -> Result<()> {
        let path = StoreConfig::data_path(&config.path, &config.id);
        remove_file(&path).with_context(|| format!("Failed to delete {:?}", &path))
    }

    fn is_empty(&self) -> bool {
        self.len == 0
    }

    fn push(&mut self, el: E) -> Result<()> {
        let len = self.len;
        ensure!(
            (len + 1) * self.elem_len <= self.store_size(),
            "not enough space, len: {}, E size {}, store len {}",
            len,
            self.elem_len,
            self.store_size()
        );

        self.write_at(el, len)
    }

    fn sync(&self) -> Result<()> {
        self.file.sync_all().context("failed to sync file")
    }

    #[allow(unsafe_code)]
    fn process_layer<A: Algorithm<E>, U: Unsigned>(
        &mut self,
        width: usize,
        level: usize,
        read_start: usize,
        write_start: usize,
    ) -> Result<()> {
        // Safety: this operation is safe becase it's a limited
        // writable region on the backing store managed by this type.
        let mut mmap = unsafe {
            let mut mmap_options = MmapOptions::new();
            mmap_options
                .offset((write_start * E::byte_len()) as u64)
                .len(width * E::byte_len())
                .map_mut(&self.file)
        }?;

        let data_lock = Arc::new(RwLock::new(self));
        let branches = U::to_usize();
        let shift = log2_pow2(branches);
        let write_chunk_width = (BUILD_CHUNK_NODES >> shift) * E::byte_len();

        ensure!(BUILD_CHUNK_NODES % branches == 0, "Invalid chunk size");
        Vec::from_iter((read_start..read_start + width).step_by(BUILD_CHUNK_NODES))
            .into_par_iter()
            .zip(mmap.par_chunks_mut(write_chunk_width))
            .try_for_each(|(chunk_index, write_mmap)| -> Result<()> {
                let chunk_size = std::cmp::min(BUILD_CHUNK_NODES, read_start + width - chunk_index);

                let chunk_nodes = {
                    // Read everything taking the lock once.
                    data_lock
                        .read()
                        .expect("[process_layer] error occurred while thread blocking")
                        .read_range(chunk_index..chunk_index + chunk_size)?
                };

                let nodes_size = (chunk_nodes.len() / branches) * E::byte_len();
                let hashed_nodes_as_bytes = chunk_nodes.chunks(branches).fold(
                    Vec::with_capacity(nodes_size),
                    |mut acc, nodes| {
                        let h = A::default().multi_node(nodes, level);
                        acc.extend_from_slice(h.as_ref());
                        acc
                    },
                );

                // Check that we correctly pre-allocated the space.
                let hashed_nodes_as_bytes_len = hashed_nodes_as_bytes.len();
                ensure!(
                    hashed_nodes_as_bytes.len() == chunk_size / branches * E::byte_len(),
                    "Invalid hashed node length"
                );

                write_mmap[0..hashed_nodes_as_bytes_len].copy_from_slice(&hashed_nodes_as_bytes);

                Ok(())
            })
    }

    // DiskStore specific merkle-tree build.
    fn build<A: Algorithm<E>, U: Unsigned>(
        &mut self,
        leafs: usize,
        row_count: usize,
        _config: Option<StoreConfig>,
    ) -> Result<E> {
        let branches = U::to_usize();
        ensure!(
            next_pow2(branches) == branches,
            "branches MUST be a power of 2"
        );
        ensure!(Store::len(self) == leafs, "Inconsistent data");
        ensure!(leafs % 2 == 0, "Leafs must be a power of two");

        // Process one `level` at a time of `width` nodes. Each level has half the nodes
        // as the previous one; the first level, completely stored in `data`, has `leafs`
        // nodes. We guarantee an even number of nodes per `level`, duplicating the last
        // node if necessary.
        let mut level: usize = 0;
        let mut width = leafs;
        let mut level_node_index = 0;

        let shift = log2_pow2(branches);

        while width > 1 {
            // Start reading at the beginning of the current level, and writing the next
            // level immediate after.  `level_node_index` keeps track of the current read
            // starts, and width is updated accordingly at each level so that we know where
            // to start writing.
            let (read_start, write_start) = if level == 0 {
                // Note that we previously asserted that data.len() == leafs.
                (0, Store::len(self))
            } else {
                (level_node_index, level_node_index + width)
            };

            self.process_layer::<A, U>(width, level, read_start, write_start)?;

            level_node_index += width;
            level += 1;
            width >>= shift; // width /= branches;

            // When the layer is complete, update the store length
            // since we know the backing file was updated outside of
            // the store interface.
            self.set_len(Store::len(self) + width);
        }

        // Ensure every element is accounted for.
        ensure!(
            Store::len(self) == get_merkle_tree_len(leafs, branches)?,
            "Invalid merkle tree length"
        );

        ensure!(row_count == level + 1, "Invalid tree row_count");
        // The root isn't part of the previous loop so `row_count` is
        // missing one level.

        // Return the root
        self.last()
    }
}

impl<E: Element> DiskStore<E> {
    pub fn new_from_disk_with_path<P: AsRef<Path>>(size: usize, data_path: P) -> Result<Self> {
        ensure!(data_path.as_ref().exists(), "[DiskStore] new_from_disk constructor can be used only for instantiating already existing storages");

        let file = match OpenOptions::new().write(true).read(true).open(&data_path) {
            Ok(file) => file,
            Err(e) => {
                if e.kind() == std::io::ErrorKind::PermissionDenied {
                    warn!(
                        "[DiskStore] Permission denied occurred. Try to open storage as read-only"
                    );
                }
                OpenOptions::new()
                    .write(false)
                    .read(true)
                    .open(&data_path)?
            }
        };

        let metadata = file.metadata()?;
        let store_size = metadata.len() as usize;

        // Sanity check.
        ensure!(
            store_size == size * E::byte_len(),
            "Invalid formatted file provided. Expected {} bytes, found {} bytes",
            size * E::byte_len(),
            store_size
        );

        Ok(DiskStore {
            len: size,
            elem_len: E::byte_len(),
            _e: Default::default(),
            file,
            loaded_from_disk: true,
            store_size,
        })
    }

    fn set_len(&mut self, len: usize) {
        self.len = len;
    }

    // 'store_range' must be the total number of elements in the store
    // (e.g. tree.len()).  Arity/branches is ignored since a
    // DiskStore's size is related only to the number of elements in
    // the tree.
    pub fn is_consistent(
        store_range: usize,
        _branches: usize,
        config: &StoreConfig,
    ) -> Result<bool> {
        let data_path = StoreConfig::data_path(&config.path, &config.id);

        let file = File::open(&data_path)?;
        let metadata = file.metadata()?;
        let store_size = metadata.len() as usize;

        Ok(store_size == store_range * E::byte_len())
    }

    pub fn store_size(&self) -> usize {
        self.store_size
    }

    pub fn store_read_range(&self, start: usize, end: usize) -> Result<Vec<u8>> {
        let read_len = end - start;
        let mut read_data = vec![0; read_len];
        self.file
            .read_exact_at(start as u64, &mut read_data)
            .with_context(|| {
                format!(
                    "failed to read {} bytes from file at offset {}",
                    read_len, start
                )
            })?;

        ensure!(read_data.len() == read_len, "Failed to read the full range");

        Ok(read_data)
    }

    /////////////////////////////////////////////////////////////////////////

    pub fn read_range_ex(&self, r: ops::Range<usize>) -> Result<Vec<E>> {
        let start = r.start * self.elem_len;
        let end = r.end * self.elem_len;

        let len = self.len * self.elem_len;
        ensure!(start < len, "start out of range {} >= {}", start, len);
        ensure!(end <= len, "end out of range {} > {}", end, len);

        Ok(self
            .store_read_range_ex(start, end)?
            .chunks(self.elem_len)
            .map(E::from_slice)
            .collect())
    }

    pub fn store_read_range_ex(&self, start: usize, end: usize) -> Result<Vec<u8>> {
        let read_len = end - start;
        //let mut read_data = vec![0; read_len];

        let read_data;
        unsafe {
            let mmap = MmapOptions::new()
                .offset(start as u64)
                .len(read_len)
                .map(&(self.file))
                .expect("failed to map layer file");
            read_data = mmap.to_vec();
        };

        ensure!(read_data.len() == read_len, "Failed to read the full range");
        Ok(read_data)
    }
    /////////////////////////////////////////////////////////////////////////
    pub fn store_read_into(&self, start: usize, end: usize, buf: &mut [u8]) -> Result<()> {
        self.file
            .read_exact_at(start as u64, buf)
            .with_context(|| {
                format!(
                    "failed to read {} bytes from file at offset {}",
                    end - start,
                    start
                )
            })?;

        Ok(())
    }

    pub fn store_copy_from_slice(&mut self, start: usize, slice: &[u8]) -> Result<()> {
        ensure!(
            start + slice.len() <= self.store_size,
            "Requested slice too large (max: {})",
            self.store_size
        );
        self.file.write_all_at(start as u64, slice)?;

        Ok(())
    }
}<|MERGE_RESOLUTION|>--- conflicted
+++ resolved
@@ -142,37 +142,7 @@
 
     fn new_from_disk(size: usize, _branches: usize, config: &StoreConfig) -> Result<Self> {
         let data_path = StoreConfig::data_path(&config.path, &config.id);
-<<<<<<< HEAD
         Self::new_from_disk_with_path(size, &data_path)
-=======
-        let path = data_path.as_path().display().to_string();
-
-        let file = OpenOptions::new()
-            .write(true)
-            .read(true)
-            .open(data_path.clone())?;
-        let metadata = file.metadata()?;
-        let store_size = metadata.len() as usize;
-
-        // Sanity check.
-        ensure!(
-            store_size == size * E::byte_len(),
-            "Invalid formatted file provided. Expected {} bytes, found {} bytes",
-            size * E::byte_len(),
-            store_size
-        );
-
-        Ok(DiskStore {
-            len: size,
-            elem_len: E::byte_len(),
-            _e: Default::default(),
-            file,
-            loaded_from_disk: true,
-            store_size,
-            path,
-            data_path: data_path,
-        })
->>>>>>> c10c97f5
     }
 
     fn write_at(&mut self, el: E, index: usize) -> Result<()> {
@@ -501,6 +471,7 @@
 impl<E: Element> DiskStore<E> {
     pub fn new_from_disk_with_path<P: AsRef<Path>>(size: usize, data_path: P) -> Result<Self> {
         ensure!(data_path.as_ref().exists(), "[DiskStore] new_from_disk constructor can be used only for instantiating already existing storages");
+        let path = data_path.as_ref().display().to_string();
 
         let file = match OpenOptions::new().write(true).read(true).open(&data_path) {
             Ok(file) => file,
@@ -535,6 +506,8 @@
             file,
             loaded_from_disk: true,
             store_size,
+            path,
+            data_path: data_path.as_ref().to_path_buf(),
         })
     }
 
