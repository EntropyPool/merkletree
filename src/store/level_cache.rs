use std::{fmt, time};
use std::fs::{remove_file, File, OpenOptions};
use std::io::{copy, Read, Seek, SeekFrom};
use std::iter::FromIterator;
use std::marker::PhantomData;
use std::ops;
use std::path::Path;
use std::sync::{Arc, RwLock};
use std::path::PathBuf;

use anyhow::{Context, Result};
use log::warn;
use memmap2::MmapOptions;
use positioned_io::{ReadAt, WriteAt};
use rayon::iter::*;
use rayon::prelude::*;
use tempfile::tempfile;
use typenum::marker_traits::Unsigned;

use crate::hash::Algorithm;
use crate::merkle::{
    get_merkle_tree_cache_size, get_merkle_tree_leafs, get_merkle_tree_len, log2_pow2, next_pow2,
    Element,
};
use crate::store::{
    ExternalReader, Store, StoreConfig, BUILD_CHUNK_NODES,
    read_from_oss, StoreOssConfig, Range, read_ranges_from_oss,
};

use s3::bucket::Bucket;
use s3::creds::Credentials;
use s3::region::Region;
use tokio::runtime::Runtime;

use log::{debug, error, warn};

/// The LevelCacheStore is used to reduce the on-disk footprint even
/// further to the minimum at the cost of build time performance.
/// Each LevelCacheStore is created with a StoreConfig object which
/// contains the number of binary tree levels above the base that are
/// 'cached'.  This implementation has hard requirements about the on
/// disk file size based on that number of levels, so on-disk files
/// are tied, structurally to the configuration they were built with
/// and can only be accessed with the same number of levels.
pub struct LevelCacheStore<E: Element, R: Read + Send + Sync> {
    len: usize,
    elem_len: usize,
    file: File,

    // The number of base layer data items.
    data_width: usize,

    // The byte index of where the cached data begins.
    cache_index_start: usize,

    // This flag is useful only immediate after instantiation, which
    // is false if the store was newly initialized and true if the
    // store was loaded from already existing on-disk data.
    loaded_from_disk: bool,

    // We cache the on-disk file size to avoid accessing disk
    // unnecessarily.
    store_size: usize,

    // If provided, the store will use this method to access base
    // layer data.
    reader: Option<ExternalReader<R>>,

    oss: bool,
    oss_config: StoreOssConfig,

    path: String,
    data_path: PathBuf,

    _e: PhantomData<E>,
}

impl<E: Element, R: Read + Send + Sync> fmt::Debug for LevelCacheStore<E, R> {
    fn fmt(&self, f: &mut fmt::Formatter<'_>) -> fmt::Result {
        f.debug_struct("LevelCacheStore")
            .field("len", &self.len)
            .field("elem_len", &self.len)
            .field("data_width", &self.data_width)
            .field("loaded_from_disk", &self.loaded_from_disk)
            .field("cache_index_start", &self.cache_index_start)
            .field("store_size", &self.store_size)
            .field("path", &self.path)
            .finish()
    }
}

impl<E: Element, R: Read + Send + Sync> LevelCacheStore<E, R> {
    /// Used for opening v2 compacted DiskStores.
    pub fn new_from_disk_with_reader(
        store_range: usize,
        branches: usize,
        config: &StoreConfig,
        reader: ExternalReader<R>,
    ) -> Result<Self> {
        let data_path = StoreConfig::data_path(&config.path, &config.id);
        let path = data_path.as_path().display().to_string();

<<<<<<< HEAD
        ensure!(Path::new(&data_path).exists(), "[LevelCacheStore - new_from_disk_with_reader] new_from_disk_with_reader constructor can be used only for instantiating already existing storages");

        let file = match OpenOptions::new().write(true).read(true).open(&data_path) {
            Ok(file) => file,
            Err(e) => {
                if e.kind() == std::io::ErrorKind::PermissionDenied {
                    warn!("[LevelCacheStore - new_from_disk_with_reader] Permission denied occurred. Try to open storage as read-only");
                }
                OpenOptions::new()
                    .write(false)
                    .read(true)
                    .open(&data_path)?
            }
        };

=======
        let file = OpenOptions::new().write(true).read(true).open(data_path.clone())?;
>>>>>>> c10c97f5
        let metadata = file.metadata()?;
        let store_size = metadata.len() as usize;

        // The LevelCacheStore base data layer must already be a
        // massaged next pow2 (guaranteed if created with
        // DiskStore::compact, which is the only supported method at
        // the moment).
        let size = get_merkle_tree_leafs(store_range, branches)?;
        ensure!(
            size == next_pow2(size),
            "Inconsistent merkle tree row_count detected"
        );

        // Values below in bytes.
        // Convert store_range from an element count to bytes.
        let store_range = store_range * E::byte_len();

        // LevelCacheStore on disk file is only the cached data, so
        // the file size dictates the cache_size.  Calculate cache
        // start and the updated size with repect to the file size.
        let cache_size =
            get_merkle_tree_cache_size(size, branches, config.rows_to_discard)? * E::byte_len();
        let cache_index_start = store_range - cache_size;

        // Sanity checks that the StoreConfig rows_to_discard matches this
        // particular on-disk file.  Since an external reader *is*
        // set, we check to make sure that the data on disk is *only*
        // the cached element data.
        ensure!(
            store_size == cache_size,
            "Inconsistent store size detected with external reader ({} != {})",
            store_size,
            cache_size,
        );

        Ok(LevelCacheStore {
            len: store_range / E::byte_len(),
            elem_len: E::byte_len(),
            file,
            data_width: size,
            cache_index_start,
            store_size,
            loaded_from_disk: false,
            reader: Some(reader),
            oss: false,
            oss_config: Default::default(),
            path,
            data_path: data_path,
            _e: Default::default(),
        })
    }

    pub fn set_external_reader(&mut self, reader: ExternalReader<R>) -> Result<()> {
        self.reader = Some(reader);

        Ok(())
    }
}

impl<E: Element, R: Read + Send + Sync> Store<E> for LevelCacheStore<E, R> {
    fn new_with_config(size: usize, branches: usize, config: StoreConfig) -> Result<Self> {
        let data_path = StoreConfig::data_path(&config.path, &config.id);
        let path = data_path.as_path().display().to_string();

        // If the specified file exists, load it from disk.  This is
        // the only supported usage of this call for this type of
        // Store.

        let store_size = E::byte_len() * size;

        if config.oss {
            return Self::new_from_oss(size, branches, &config);
        }

        if Path::new(&data_path).exists() {
            return Self::new_from_disk(size, branches, &config);
        }

        // Otherwise, create the file and allow it to be the on-disk store.
        let file = OpenOptions::new()
            .write(true)
            .read(true)
            .create_new(true)
            .open(data_path.clone())?;

        file.set_len(store_size as u64)?;
        let leafs = get_merkle_tree_leafs(size, branches)?;

        ensure!(
            leafs == next_pow2(leafs),
            "Inconsistent merkle tree row_count detected"
        );

        // Calculate cache start and the updated size with repect to
        // the data size.
        let cache_size =
            get_merkle_tree_cache_size(leafs, branches, config.rows_to_discard)? * E::byte_len();
        let cache_index_start = store_size - cache_size;

        Ok(LevelCacheStore {
            len: 0,
            elem_len: E::byte_len(),
            file,
            data_width: leafs,
            cache_index_start,
            store_size,
            loaded_from_disk: false,
            reader: None,
            oss: false,
            oss_config: Default::default(),
            path,
            data_path: data_path,
            _e: Default::default(),
        })
    }

    fn new(size: usize) -> Result<Self> {
        let store_size = E::byte_len() * size;
        let file = tempfile()?;
        file.set_len(store_size as u64)?;

        Ok(LevelCacheStore {
            len: 0,
            elem_len: E::byte_len(),
            file,
            data_width: size,
            cache_index_start: 0,
            store_size,
            loaded_from_disk: false,
            reader: None,
            oss: false,
            oss_config: Default::default(),
            path: "tmp".to_string(),
            data_path: PathBuf::from("/tmp"),
            _e: Default::default(),
        })
    }

    fn new_from_slice_with_config(
        size: usize,
        branches: usize,
        data: &[u8],
        config: StoreConfig,
    ) -> Result<Self> {
        ensure!(
            data.len() % E::byte_len() == 0,
            "data size must be a multiple of {}",
            E::byte_len()
        );

        let mut store = Self::new_with_config(size, branches, config)?;

        // If the store was loaded from disk (based on the config
        // information, avoid re-populating the store at this point
        // since it can be assumed by the config that the data is
        // already correct).
        if !store.loaded_from_disk {
            store.store_copy_from_slice(0, data)?;
            store.len = data.len() / store.elem_len;
        }

        Ok(store)
    }

    fn new_from_slice(size: usize, data: &[u8]) -> Result<Self> {
        ensure!(
            data.len() % E::byte_len() == 0,
            "data size must be a multiple of {}",
            E::byte_len()
        );

        let mut store = Self::new(size)?;
        store.store_copy_from_slice(0, data)?;
        store.len = data.len() / store.elem_len;

        Ok(store)
    }

    fn new_from_oss(store_range: usize, branches: usize, config: &StoreConfig) -> Result<Self> {
        let data_path = StoreConfig::data_path(&config.path, &config.id);
        let path = data_path.as_path().display().to_string();

        debug!("create store from oss for {:?}", data_path);

        let obj_name = data_path.strip_prefix(config.oss_config.landed_dir.clone()).unwrap();
        let credentials = Credentials::new(
            Some(&config.oss_config.access_key),
            Some(&config.oss_config.secret_key),
            None, None, None)?;

        let endpoints: Vec<&str> = config.oss_config.endpoints.as_str().split(",").collect();
        
        debug!("new_from_oss for {:?}", config.oss_config.endpoints);

        for url in endpoints.clone() {
            let region = Region::Custom {
                region: config.oss_config.region.clone(),
                endpoint: url.to_string().clone(),
            };

            let bucket = Bucket::new_with_path_style(&config.oss_config.bucket_name, region,time::Duration::from_secs(5), credentials.clone())?;
            let mut rt = Runtime::new()?;
    
            let (head_result, code)= match rt.block_on(bucket.head_object(obj_name.to_str().unwrap())){
                Ok(info)=> info,
                Err(e)=> {
                    warn!("new from oss head object from {} error {}",url.to_string().clone(), e);
                    continue;
                }
            };
            
            if code != 200 {
                warn!("Cannot get {:?} from {}, ret code {}", obj_name, url.to_string().clone(), code);
                continue;
            }
            
            let store_size = head_result.content_length.expect("content length in head must exist");
    
            let size = get_merkle_tree_leafs(store_range, branches)?;
            ensure!(
                size == next_pow2(size),
                "Inconsistent merkle tree row_count detected"
            );
    
            let store_range = store_range * E::byte_len();
    
            let cache_size =
                get_merkle_tree_cache_size(size, branches, config.rows_to_discard)? * E::byte_len();
            let cache_index_start = store_range - cache_size;

            return Ok(LevelCacheStore {
                len: store_range / E::byte_len(),
                elem_len: E::byte_len(),
                file: tempfile().expect("cannot create temp file"),
                data_width: size,
                cache_index_start,
                loaded_from_disk: true,
                store_size: store_size as usize,
                reader: None,
                oss: true,
                oss_config: config.oss_config.clone(),
                path,
                data_path: data_path,
                _e: Default::default(),
            });
        }

        return Err(anyhow!("fail to find ranges buf {:?} from all endpoints {:?}", obj_name, endpoints.clone()));
    }

    // Used for opening v1 compacted DiskStores.
    fn new_from_disk(store_range: usize, branches: usize, config: &StoreConfig) -> Result<Self> {
        let data_path = StoreConfig::data_path(&config.path, &config.id);
        let path = data_path.as_path().display().to_string();

<<<<<<< HEAD
        ensure!(Path::new(&data_path).exists(), "[LevelCacheStore] new_from_disk constructor can be used only for instantiating already existing storages");

        let file = match OpenOptions::new().write(true).read(true).open(&data_path) {
            Ok(file) => file,
            Err(e) => {
                if e.kind() == std::io::ErrorKind::PermissionDenied {
                    warn!("[LevelCacheStore - new_from_disk] Permission denied occurred. Try to open storage as read-only");
                }
                OpenOptions::new()
                    .write(false)
                    .read(true)
                    .open(&data_path)?
            }
        };

=======
        let file = OpenOptions::new().write(true).read(true).open(data_path.clone())?;
>>>>>>> c10c97f5
        let metadata = file.metadata()?;
        let store_size = metadata.len() as usize;

        // The LevelCacheStore base data layer must already be a
        // massaged next pow2 (guaranteed if created with
        // DiskStore::compact, which is the only supported method at
        // the moment).
        let size = get_merkle_tree_leafs(store_range, branches)?;
        ensure!(
            size == next_pow2(size),
            "Inconsistent merkle tree row_count detected"
        );

        // Values below in bytes.
        // Convert store_range from an element count to bytes.
        let store_range = store_range * E::byte_len();

        // Calculate cache start and the updated size with repect to
        // the data size.
        let cache_size =
            get_merkle_tree_cache_size(size, branches, config.rows_to_discard)? * E::byte_len();
        let cache_index_start = store_range - cache_size;

        // For a true v1 compatible store, this check should remain,
        // but since the store structure is identical otherwise this
        // method can be re-used to open v2 stores, so long as an
        // external_reader is set afterward.

        // Sanity checks that the StoreConfig rows_to_discard matches this
        // particular on-disk file.
        /*
        ensure!(
            store_size == size * E::byte_len() + cache_size,
            "Inconsistent store size detected"
        );
         */

        Ok(LevelCacheStore {
            len: store_range / E::byte_len(),
            elem_len: E::byte_len(),
            file,
            data_width: size,
            cache_index_start,
            loaded_from_disk: true,
            store_size,
            reader: None,
            oss: false,
            oss_config: Default::default(),
            path,
            data_path: data_path,
            _e: Default::default(),
        })
    }

    fn write_at(&mut self, el: E, index: usize) -> Result<()> {
        self.store_copy_from_slice(index * self.elem_len, el.as_ref())?;
        self.len = std::cmp::max(self.len, index + 1);

        Ok(())
    }

    fn copy_from_slice(&mut self, buf: &[u8], start: usize) -> Result<()> {
        ensure!(
            buf.len() % self.elem_len == 0,
            "buf size must be a multiple of {}",
            self.elem_len
        );
        self.store_copy_from_slice(start * self.elem_len, buf)?;
        self.len = std::cmp::max(self.len, start + buf.len() / self.elem_len);

        Ok(())
    }

    fn read_at(&self, index: usize) -> Result<E> {
        let start = index * self.elem_len;
        let end = start + self.elem_len;

        let len = self.len * self.elem_len;
        ensure!(start < len, "start out of range {} >= {}", start, len);
        ensure!(end <= len, "end out of range {} > {}", end, len);
        ensure!(
            start <= self.data_width * self.elem_len || start >= self.cache_index_start,
            "out of bounds"
        );

        Ok(E::from_slice(&self.store_read_range(start, end)?))
    }

    fn read_into(&self, index: usize, buf: &mut [u8]) -> Result<()> {
        let start = index * self.elem_len;
        let end = start + self.elem_len;

        let len = self.len * self.elem_len;
        ensure!(start < len, "start out of range {} >= {}", start, len);
        ensure!(end <= len, "end out of range {} > {}", end, len);
        ensure!(
            start <= self.data_width * self.elem_len || start >= self.cache_index_start,
            "out of bounds"
        );

        self.store_read_into(start, end, buf)
    }

    fn read_range_into(&self, start: usize, end: usize, buf: &mut [u8]) -> Result<()> {
        let start = start * self.elem_len;
        let end = end * self.elem_len;

        let len = self.len * self.elem_len;
        ensure!(start < len, "start out of range {} >= {}", start, len);
        ensure!(end <= len, "end out of range {} > {}", end, len);
        ensure!(
            start <= self.data_width * self.elem_len || start >= self.cache_index_start,
            "out of bounds"
        );

        self.store_read_into(start, end, buf)
    }

    fn read_ranges_into(&self, ranges: Vec<Range>, buf: &mut [u8]) -> Result<Vec<Result<usize>>> {
        for range in &ranges {
            let start = range.start * self.elem_len;
            let end = range.end * self.elem_len;

            let len = self.len * self.elem_len;
            ensure!(start < len, "start out of range {} >= {}", start, len);
            ensure!(end <= len, "end out of range {} > {}", end, len);
            ensure!(
                start <= self.data_width * self.elem_len || start >= self.cache_index_start,
                "out of bounds"
            );
        }

        self.store_read_ranges_into(ranges, buf)
    }

    fn read_range(&self, r: ops::Range<usize>) -> Result<Vec<E>> {
        let start = r.start * self.elem_len;
        let end = r.end * self.elem_len;

        let len = self.len * self.elem_len;
        ensure!(start < len, "start out of range {} >= {}", start, len);
        ensure!(end <= len, "end out of range {} > {}", end, len);
        ensure!(
            start <= self.data_width * self.elem_len || start >= self.cache_index_start,
            "out of bounds"
        );

        Ok(self
            .store_read_range(start, end)?
            .chunks(self.elem_len)
            .map(E::from_slice)
            .collect())
    }

    fn offset_by_range(&self, range: Range) -> usize {
        let start = range.start * self.elem_len;

        // If an external reader was specified for the base layer, use it.
        if start < self.data_width * self.elem_len && self.reader.is_some() {
            return self.reader.as_ref().unwrap().offset;
        }

        0
    }

    fn path_by_range(&self, range: Range) -> Option<&PathBuf> {
        let start = range.start * self.elem_len;

        // If an external reader was specified for the base layer, use it.
        if start < self.data_width * self.elem_len && self.reader.is_some() {
            return Some(&self.reader.as_ref().unwrap().data_path);
        }

        Some(&self.data_path)
    }

    fn path(&self) -> Option<&PathBuf> {
        Some(&self.data_path)
    }

    fn len(&self) -> usize {
        self.len
    }

    fn loaded_from_disk(&self) -> bool {
        self.loaded_from_disk
    }

    fn compact(
        &mut self,
        _branches: usize,
        _config: StoreConfig,
        _store_version: u32,
    ) -> Result<bool> {
        bail!("Cannot compact this type of Store");
    }

    fn delete(config: StoreConfig) -> Result<()> {
        let path = StoreConfig::data_path(&config.path, &config.id);
        remove_file(&path).with_context(|| format!("Failed to delete {:?}", &path))
    }

    fn is_empty(&self) -> bool {
        self.len == 0
    }

    fn push(&mut self, el: E) -> Result<()> {
        let len = self.len;
        ensure!(
            (len + 1) * self.elem_len <= self.store_size(),
            "not enough space, len: {}, E size {}, store len {}",
            len,
            self.elem_len,
            self.store_size()
        );

        self.write_at(el, len)
    }

    fn sync(&self) -> Result<()> {
        self.file.sync_all().context("failed to sync file")
    }

    #[allow(unsafe_code)]
    fn process_layer<A: Algorithm<E>, U: Unsigned>(
        &mut self,
        width: usize,
        level: usize,
        read_start: usize,
        write_start: usize,
    ) -> Result<()> {
        // Safety: this operation is safe becase it's a limited
        // writable region on the backing store managed by this type.
        let mut mmap = unsafe {
            let mut mmap_options = MmapOptions::new();
            mmap_options
                .offset((write_start * E::byte_len()) as u64)
                .len(width * E::byte_len())
                .map_mut(&self.file)
        }?;

        let data_lock = Arc::new(RwLock::new(self));
        let branches = U::to_usize();
        let shift = log2_pow2(branches);
        let write_chunk_width = (BUILD_CHUNK_NODES >> shift) * E::byte_len();

        ensure!(BUILD_CHUNK_NODES % branches == 0, "Invalid chunk size");
        Vec::from_iter((read_start..read_start + width).step_by(BUILD_CHUNK_NODES))
            .into_par_iter()
            .zip(mmap.par_chunks_mut(write_chunk_width))
            .try_for_each(|(chunk_index, write_mmap)| -> Result<()> {
                let chunk_size = std::cmp::min(BUILD_CHUNK_NODES, read_start + width - chunk_index);

                let chunk_nodes = {
                    // Read everything taking the lock once.
                    data_lock
                        .read()
                        .expect("[process_layer] couldn't block current thread")
                        .read_range_internal(chunk_index..chunk_index + chunk_size)?
                };

                let nodes_size = (chunk_nodes.len() / branches) * E::byte_len();
                let hashed_nodes_as_bytes = chunk_nodes.chunks(branches).fold(
                    Vec::with_capacity(nodes_size),
                    |mut acc, nodes| {
                        let h = A::default().multi_node(nodes, level);
                        acc.extend_from_slice(h.as_ref());
                        acc
                    },
                );

                // Check that we correctly pre-allocated the space.
                let hashed_nodes_as_bytes_len = hashed_nodes_as_bytes.len();
                ensure!(
                    hashed_nodes_as_bytes.len() == chunk_size / branches * E::byte_len(),
                    "Invalid hashed node length"
                );

                write_mmap[0..hashed_nodes_as_bytes_len].copy_from_slice(&hashed_nodes_as_bytes);

                Ok(())
            })
    }

    // LevelCacheStore specific merkle-tree build.
    fn build<A: Algorithm<E>, U: Unsigned>(
        &mut self,
        leafs: usize,
        row_count: usize,
        config: Option<StoreConfig>,
    ) -> Result<E> {
        let branches = U::to_usize();
        ensure!(
            next_pow2(branches) == branches,
            "branches MUST be a power of 2"
        );
        ensure!(Store::len(self) == leafs, "Inconsistent data");
        ensure!(leafs % 2 == 0, "Leafs must be a power of two");

        // Process one `level` at a time of `width` nodes. Each level has half the nodes
        // as the previous one; the first level, completely stored in `data`, has `leafs`
        // nodes. We guarantee an even number of nodes per `level`, duplicating the last
        // node if necessary.
        let mut level: usize = 0;
        let mut width = leafs;
        let mut level_node_index = 0;

        let config = config.context("LevelCacheStore build requires a valid config")?;
        let shift = log2_pow2(branches);

        // Both in terms of elements, not bytes.
        let cache_size = get_merkle_tree_cache_size(leafs, branches, config.rows_to_discard)?;
        let cache_index_start = (get_merkle_tree_len(leafs, branches)?) - cache_size;

        while width > 1 {
            // Start reading at the beginning of the current level, and writing the next
            // level immediate after.  `level_node_index` keeps track of the current read
            // starts, and width is updated accordingly at each level so that we know where
            // to start writing.
            let (read_start, write_start) = if level == 0 {
                // Note that we previously asserted that data.len() == leafs.
                (0, Store::len(self))
            } else if level_node_index < cache_index_start {
                (0, width)
            } else {
                (
                    level_node_index - cache_index_start,
                    (level_node_index + width) - cache_index_start,
                )
            };

            self.process_layer::<A, U>(width, level, read_start, write_start)?;

            if level_node_index < cache_index_start {
                self.front_truncate(&config, width)?;
            }

            level_node_index += width;
            level += 1;
            width >>= shift; // width /= branches;

            // When the layer is complete, update the store length
            // since we know the backing file was updated outside of
            // the store interface.
            self.set_len(level_node_index);
        }

        // Account for the root element.
        self.set_len(Store::len(self) + 1);
        // Ensure every element is accounted for.
        ensure!(
            Store::len(self) == get_merkle_tree_len(leafs, branches)?,
            "Invalid merkle tree length"
        );

        ensure!(row_count == level + 1, "Invalid tree row_count");
        // The root isn't part of the previous loop so `row_count` is
        // missing one level.

        // Return the root.  Note that the offset is adjusted because
        // we've just built a store that says that it has the full
        // length of elements, when in fact only the cached portion is
        // on disk.
        self.read_at_internal(self.len() - cache_index_start - 1)
    }
}

impl<E: Element, R: Read + Send + Sync> LevelCacheStore<E, R> {
    pub fn set_len(&mut self, len: usize) {
        self.len = len;
    }

    // Remove 'len' elements from the front of the file.
    pub fn front_truncate(&mut self, config: &StoreConfig, len: usize) -> Result<()> {
        let metadata = self.file.metadata()?;
        let store_size = metadata.len();
        let len = (len * E::byte_len()) as u64;

        ensure!(store_size >= len, "Invalid truncation length");

        // Seek the reader past the length we want removed.
        let mut reader = OpenOptions::new()
            .read(true)
            .open(StoreConfig::data_path(&config.path, &config.id))?;
        reader.seek(SeekFrom::Start(len))?;

        // Make sure the store file is opened for read/write.
        self.file = OpenOptions::new()
            .read(true)
            .write(true)
            .open(StoreConfig::data_path(&config.path, &config.id))?;

        // Seek the writer.
        self.file.seek(SeekFrom::Start(0))?;

        let written = copy(&mut reader, &mut self.file)?;
        ensure!(written == store_size - len, "Failed to copy all data");

        self.file.set_len(written)?;

        Ok(())
    }

    pub fn store_size(&self) -> usize {
        self.store_size
    }

    // 'store_range' must be the total number of elements in the store (e.g. tree.len()).
    pub fn is_consistent_v1(
        store_range: usize,
        branches: usize,
        config: &StoreConfig,
    ) -> Result<bool> {
        let data_path = StoreConfig::data_path(&config.path, &config.id);

        let file = File::open(data_path)?;
        let metadata = file.metadata()?;
        let store_size = metadata.len() as usize;

        // The LevelCacheStore base data layer must already be a
        // massaged next pow2 (guaranteed if created with
        // DiskStore::compact, which is the only supported method at
        // the moment).
        let size = get_merkle_tree_leafs(store_range, branches)?;
        ensure!(
            size == next_pow2(size),
            "Inconsistent merkle tree row_count detected"
        );

        // Calculate cache start and the updated size with repect to
        // the data size.
        let cache_size =
            get_merkle_tree_cache_size(size, branches, config.rows_to_discard)? * E::byte_len();

        // Sanity checks that the StoreConfig rows_to_discard matches this
        // particular on-disk file.
        Ok(store_size == size * E::byte_len() + cache_size)
    }

    // Note that v2 is now the default compaction mode, so this isn't a versioned call.
    // 'store_range' must be the total number of elements in the store (e.g. tree.len()).
    pub fn is_consistent(
        store_range: usize,
        branches: usize,
        config: &StoreConfig,
    ) -> Result<bool> {
        let data_path = StoreConfig::data_path(&config.path, &config.id);

        let file = File::open(data_path)?;
        let metadata = file.metadata()?;
        let store_size = metadata.len() as usize;

        // The LevelCacheStore base data layer must already be a
        // massaged next pow2 (guaranteed if created with
        // DiskStore::compact, which is the only supported method at
        // the moment).
        let size = get_merkle_tree_leafs(store_range, branches)?;
        ensure!(
            size == next_pow2(size),
            "Inconsistent merkle tree row_count detected"
        );

        // LevelCacheStore on disk file is only the cached data, so
        // the file size dictates the cache_size.  Calculate cache
        // start and the updated size with repect to the file size.
        let cache_size =
            get_merkle_tree_cache_size(size, branches, config.rows_to_discard)? * E::byte_len();

        // Sanity checks that the StoreConfig rows_to_discard matches this
        // particular on-disk file.  Since an external reader *is*
        // set, we check to make sure that the data on disk is *only*
        // the cached element data.
        Ok(store_size == cache_size)
    }

    pub fn store_read_range(&self, start: usize, end: usize) -> Result<Vec<u8>> {
        let read_len = end - start;
        let mut read_data = vec![0; read_len];
        let mut adjusted_start = start;

        ensure!(
            start <= self.data_width * self.elem_len || start >= self.cache_index_start,
            "out of bounds"
        );

        // If an external reader was specified for the base layer, use it.
        if start < self.data_width * self.elem_len && self.reader.is_some() {
            self.reader
                .as_ref()
                .unwrap() // unwrap is safe as we checked reader to be initialised
                .read(start, end, &mut read_data)
                .with_context(|| {
                    format!(
                        "failed to read {} bytes from file at offset {}",
                        end - start,
                        start
                    )
                })?;

            return Ok(read_data);
        }

        // Adjust read index if in the cached ranged to be shifted
        // over since the data stored is compacted.
        if start >= self.cache_index_start {
            let v1 = self.reader.is_none();
            adjusted_start = if v1 {
                start - self.cache_index_start + (self.data_width * self.elem_len)
            } else {
                start - self.cache_index_start
            };
        }

        if self.oss {
            read_from_oss(
                adjusted_start,
                adjusted_start + read_len,
                &mut read_data,
                self.path.clone(),
                &self.oss_config
            ).with_context(|| {
                format!("failed to read {} bytes from oss file {} at offset {}",
                        read_len,
                        self.path,
                        adjusted_start
                    )
            })?;
            return Ok(read_data);
        }

        self.file
            .read_exact_at(adjusted_start as u64, &mut read_data)
            .with_context(|| {
                format!(
                    "failed to read {} bytes from file at offset {}",
                    read_len, adjusted_start
                )
            })?;
        Ok(read_data)
    }

    // This read is for internal use only during the 'build' process.
    fn store_read_range_internal(&self, start: usize, end: usize) -> Result<Vec<u8>> {
        let read_len = end - start;
        let mut read_data = vec![0; read_len];

        ensure!(
            start <= self.data_width * self.elem_len || start >= self.cache_index_start,
            "out of bounds"
        );

        self.file
            .read_exact_at(start as u64, &mut read_data)
            .with_context(|| {
                format!(
                    "failed to read {} bytes from file at offset {}",
                    read_len, start
                )
            })?;

        Ok(read_data)
    }

    fn read_range_internal(&self, r: ops::Range<usize>) -> Result<Vec<E>> {
        let start = r.start * self.elem_len;
        let end = r.end * self.elem_len;

        let len = self.len * self.elem_len;
        ensure!(start < len, "start out of range {} >= {}", start, len);
        ensure!(end <= len, "end out of range {} > {}", end, len);
        ensure!(
            start <= self.data_width * self.elem_len || start >= self.cache_index_start,
            "out of bounds"
        );

        Ok(self
            .store_read_range_internal(start, end)?
            .chunks(self.elem_len)
            .map(E::from_slice)
            .collect())
    }

    fn read_at_internal(&self, index: usize) -> Result<E> {
        let start = index * self.elem_len;
        let end = start + self.elem_len;

        let len = self.len * self.elem_len;
        ensure!(start < len, "start out of range {} >= {}", start, len);
        ensure!(end <= len, "end out of range {} > {}", end, len);
        ensure!(
            start <= self.data_width * self.elem_len || start >= self.cache_index_start,
            "out of bounds"
        );

        Ok(E::from_slice(&self.store_read_range_internal(start, end)?))
    }

    pub fn store_read_ranges_into(&self, ranges: Vec<Range>, buf: &mut [u8]) -> Result<Vec<Result<usize>>> {
        let mut reader_ranges = Vec::new();
        let mut direct_ranges = Vec::new();
        let mut direct_sizes = Vec::new();

        debug!("READ RANGES from {} | {}", self.path, ranges.len());

        for range in ranges.clone() {
            let start = range.start * self.elem_len;
            let end = range.end * self.elem_len;
            let read_len = end - start;

            debug!("  start: {} | {}, end: {} | {} - {}, from reader {} ({} <=? {} * {} = {}) in {} | {:?}",
                range.start,
                start,
                range.end,
                end,
                self.elem_len,
                start <= self.data_width * self.elem_len,
                start,
                self.data_width,
                self.elem_len,
                self.data_width * self.elem_len,
                self.path,
                self.reader.as_ref().unwrap().data_path);

            ensure!(
                start <= self.data_width * self.elem_len || start >= self.cache_index_start,
                "Invalid read start"
            );

            let mut range = range.clone();
            range.start = start;
            range.end = end;

            if start < self.data_width * self.elem_len && self.reader.is_some() {
                reader_ranges.push(range);
            } else {
                if !self.oss {
                    direct_ranges.push(range);
                    match self.store_read_into(start, end, &mut buf[range.buf_start..range.buf_end]) {
                        Err(_) => {
                            error!("fail to read {}-{} from {} local cache", start, end, self.path);
                            direct_sizes.push(Err(anyhow!("fail to read file")));
                        },
                        Ok(_) => {
                            direct_sizes.push(Ok(read_len));
                        }
                    }
                } else {
                    let adjusted_start = if start >= self.cache_index_start {
                        if self.reader.is_none() {
                            // if v1
                            start - self.cache_index_start + (self.data_width * self.elem_len)
                        } else {
                            start - self.cache_index_start
                        }
                    } else {
                        start
                    };

                    range.start = adjusted_start;
                    range.end = adjusted_start + read_len;
                    direct_ranges.push(range);
                }
            }
        }

        if self.oss {
            direct_sizes = read_ranges_from_oss(
                direct_ranges.clone(),
                buf,
                self.path.clone(),
                &self.oss_config,
            ).with_context(|| {
                format!("failed to read ranges from oss file {}",
                        self.path,
                    )
            })?;
        }

        let reader_sizes = if self.reader.is_some() {
            self.reader
                .as_ref()
                .unwrap()
                .read_ranges(reader_ranges.clone(), buf)
                .with_context(|| {
                    format!(
                        "failed to read multi range",
                        )
                })?
        } else {
            Vec::new()
        };

        let mut return_sizes = Vec::new();

        for range in &ranges {
            let mut inserted = false;
            for (j, direct_range) in direct_ranges.iter().enumerate() {
                if direct_range.index == range.index {
                    match direct_sizes[j] {
                        Ok(size) => return_sizes.push(Ok(size)),
                        Err(_) => {
                            error!("fail to read {}-{} from {} cache", range.start, range.end, self.path);
                            return_sizes.push(Err(anyhow!("fail to read range")));
                        }
                    }
                    inserted = true;
                    break;
                }
            }

            if inserted {
                continue;
            }

            for (j, reader_range) in reader_ranges.iter().enumerate() {
                if reader_range.index == range.index {
                    match reader_sizes[j] {
                        Ok(size) => return_sizes.push(Ok(size)),
                        Err(_) => {
                            error!("fail to read {}-{} from {} reader", range.start, range.end, self.path);
                            return_sizes.push(Err(anyhow!("fail to read range")));
                        }
                    }
                    break;
                }
            }
        }

        Ok(return_sizes)
    }

    pub fn store_read_into(&self, start: usize, end: usize, buf: &mut [u8]) -> Result<()> {
        ensure!(
            start <= self.data_width * self.elem_len || start >= self.cache_index_start,
            "Invalid read start"
        );

        // If an external reader was specified for the base layer, use it.
        if start < self.data_width * self.elem_len && self.reader.is_some() {
            self.reader
                .as_ref()
                .unwrap() // unwrap is safe as we checked reader to be initialised
                .read(start, end, buf)
                .with_context(|| {
                    format!(
                        "failed to read {} bytes from file at offset {}",
                        end - start,
                        start
                    )
                })?;
        } else {
            // Adjust read index if in the cached ranged to be shifted
            // over since the data stored is compacted.
            let adjusted_start = if start >= self.cache_index_start {
                if self.reader.is_none() {
                    // if v1
                    start - self.cache_index_start + (self.data_width * self.elem_len)
                } else {
                    start - self.cache_index_start
                }
            } else {
                start
            };

            let read_len = end - start;
            if self.oss {
                read_from_oss(
                    adjusted_start,
                    adjusted_start + read_len,
                    buf,
                    self.path.clone(),
                    &self.oss_config
                ).with_context(|| {
                    format!("failed to read {} bytes from oss file {} at offset {}",
                            read_len,
                            self.path,
                            adjusted_start
                        )
                })?;
            } else {
                debug!("read cache leaf {} | {}-{} | {} from local file {}",
                       start,
                       adjusted_start,
                       end,
                       adjusted_start + read_len,
                       self.path);
                self.file
                    .read_exact_at(adjusted_start as u64, buf)
                    .with_context(|| {
                        format!(
                            "failed to read {} bytes from file at offset {}",
                            end - start,
                            start
                        )
                    })?;
            }
        }

        Ok(())
    }

    pub fn store_copy_from_slice(&mut self, start: usize, slice: &[u8]) -> Result<()> {
        ensure!(
            start + slice.len() <= self.store_size,
            "Requested slice too large (max: {})",
            self.store_size
        );
        self.file.write_all_at(start as u64, slice)?;

        Ok(())
    }
}<|MERGE_RESOLUTION|>--- conflicted
+++ resolved
@@ -9,7 +9,6 @@
 use std::path::PathBuf;
 
 use anyhow::{Context, Result};
-use log::warn;
 use memmap2::MmapOptions;
 use positioned_io::{ReadAt, WriteAt};
 use rayon::iter::*;
@@ -100,7 +99,6 @@
         let data_path = StoreConfig::data_path(&config.path, &config.id);
         let path = data_path.as_path().display().to_string();
 
-<<<<<<< HEAD
         ensure!(Path::new(&data_path).exists(), "[LevelCacheStore - new_from_disk_with_reader] new_from_disk_with_reader constructor can be used only for instantiating already existing storages");
 
         let file = match OpenOptions::new().write(true).read(true).open(&data_path) {
@@ -116,9 +114,6 @@
             }
         };
 
-=======
-        let file = OpenOptions::new().write(true).read(true).open(data_path.clone())?;
->>>>>>> c10c97f5
         let metadata = file.metadata()?;
         let store_size = metadata.len() as usize;
 
@@ -374,7 +369,6 @@
         let data_path = StoreConfig::data_path(&config.path, &config.id);
         let path = data_path.as_path().display().to_string();
 
-<<<<<<< HEAD
         ensure!(Path::new(&data_path).exists(), "[LevelCacheStore] new_from_disk constructor can be used only for instantiating already existing storages");
 
         let file = match OpenOptions::new().write(true).read(true).open(&data_path) {
@@ -390,9 +384,6 @@
             }
         };
 
-=======
-        let file = OpenOptions::new().write(true).read(true).open(data_path.clone())?;
->>>>>>> c10c97f5
         let metadata = file.metadata()?;
         let store_size = metadata.len() as usize;
 
