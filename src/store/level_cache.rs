--- conflicted
+++ resolved
@@ -99,11 +99,7 @@
         let data_path = StoreConfig::data_path(&config.path, &config.id);
         let path = data_path.as_path().display().to_string();
 
-<<<<<<< HEAD
-        let file = File::open(data_path.clone())?;
-=======
-        let file = OpenOptions::new().write(true).read(true).open(data_path)?;
->>>>>>> bd7003e9
+        let file = OpenOptions::new().write(true).read(true).open(data_path.clone())?;
         let metadata = file.metadata()?;
         let store_size = metadata.len() as usize;
 
@@ -359,14 +355,7 @@
         let data_path = StoreConfig::data_path(&config.path, &config.id);
         let path = data_path.as_path().display().to_string();
 
-<<<<<<< HEAD
-        let file = OpenOptions::new()
-            .write(true)
-            .read(true)
-            .open(data_path.clone())?;
-=======
-        let file = OpenOptions::new().write(true).read(true).open(data_path)?;
->>>>>>> bd7003e9
+        let file = OpenOptions::new().write(true).read(true).open(data_path.clone())?;
         let metadata = file.metadata()?;
         let store_size = metadata.len() as usize;
 
