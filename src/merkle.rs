--- conflicted
+++ resolved
@@ -1398,17 +1398,6 @@
         }
     }
 
-<<<<<<< HEAD
-                // Copy the proper segment of the base data into memory and
-                // initialize a VecStore to back a new, smaller MT.
-                let mut data_copy = vec![0; segment_width * E::byte_len()];
-                let data_store = self
-                    .data
-                    .store()
-                    .context("data store is required to be initialised")?;
-                data_store.read_range_into(
-                    // safe
-=======
     fn get_tree_ranges(
         &self,
         i: usize,
@@ -2405,24 +2394,22 @@
                 // Copy the proper segment of the base data into memory and
                 // initialize a VecStore to back a new, smaller MT.
                 let mut data_copy = vec![0; segment_width * E::byte_len()];
-                ensure!(self.data.store().is_some(), "store data required");
-
-                let store = self.data.store().unwrap();
-                store.read_range_into(
->>>>>>> c10c97f5
+                let data_store = self
+                    .data
+                    .store()
+                    .context("data store is required to be initialised")?;
+
+                data_store.read_range_into(
                     segment_start,
                     segment_end,
                     &mut data_copy,
                 )?;
-<<<<<<< HEAD
-=======
 
                 debug!("orig leafs {}, branches {}, total size {}, total row_count {}, cache_size {}, rows_to_discard {}, \
                         partial_row_count {}, cached_leafs {}, segment_width {}, segment range {}-{} for {}",
                        self.leafs, branches, total_size, self.row_count, cache_size, rows_to_discard, partial_row_count,
                        cached_leafs, segment_width, segment_start, segment_end, i);
 
->>>>>>> c10c97f5
                 let partial_store = VecStore::new_from_slice(segment_width, &data_copy)?;
                 ensure!(
                     Store::len(&partial_store) == segment_width,
@@ -2716,18 +2703,11 @@
 
     pub fn read_range_into(&self, start: usize, end: usize, buf: &mut [u8]) -> Result<()> {
         ensure!(start < end, "start must be less than end");
-<<<<<<< HEAD
         let data_store = self
             .data
             .store()
             .context("data store is required to be initialised")?;
         data_store.read_range_into(start, end, buf)
-=======
-        ensure!(self.data.store().is_some(), "store data required");
-
-        let store = self.data.store().unwrap();
-        store.read_range_into(start, end, buf)
->>>>>>> c10c97f5
     }
 
     /// Reads into a pre-allocated slice (for optimization purposes).
